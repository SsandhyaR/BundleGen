# If not stated otherwise in this file or this component's license file the
# following copyright and licenses apply:
#
# Copyright 2020 Consult Red
#
# Licensed under the Apache License, Version 2.0 (the "License");
# you may not use this file except in compliance with the License.
# You may obtain a copy of the License at
#
# http://www.apache.org/licenses/LICENSE-2.0
#
# Unless required by applicable law or agreed to in writing, software
# distributed under the License is distributed on an "AS IS" BASIS,
# WITHOUT WARRANTIES OR CONDITIONS OF ANY KIND, either express or implied.
# See the License for the specific language governing permissions and
# limitations under the License.

import os
import json
import humanfriendly
import textwrap
from hashlib import sha256
from loguru import logger
from pathlib import Path
from bundlegen.core.utils import Utils
from bundlegen.core.library_matching import LibraryMatching
from bundlegen.core.capabilities import *


class BundleProcessor:
    def __init__(self, platform_cfg, bundle_path, app_metadata, nodepwalking, libmatchingmode, createmountpoints):
        self.platform_cfg: dict = platform_cfg
        self.bundle_path = bundle_path
        self.rootfs_path = os.path.join(self.bundle_path, "rootfs")
        self.app_metadata = app_metadata
        self.handled_libs = set()
        self.createmountpoints = createmountpoints

        self.oci_config: dict = self.load_config()
        self.libmatcher = LibraryMatching(
            self.platform_cfg, self.bundle_path, self._add_bind_mount, nodepwalking, libmatchingmode, createmountpoints)

    # Umoci will produce a config based on a "good, sane default" configuration
    # as defined here: https://github.com/opencontainers/umoci/blob/master/oci/config/convert/default.go
    # which then has the image configs applied on top.

    # We need to modify this config based on the platform configuration, without
    # breaking it. Work through and process each section individually, then
    # perform a final validation of the config

    def check_compatibility(self):
        if not self._compatibility_check():
            logger.error("App is not compatible with the selected platform")
            return False

        return True

    # ==========================================================================
    def begin_processing(self):
        logger.info("Starting processing of bundle using platform template")

        # Basic config
        if self.createmountpoints:
            self._create_mount_points_umoci()
        self._process_oci_version()
        self._process_process()
        self._process_root()
        self._process_mounts()
        self._process_resources()
        self._process_gpu()
        self._process_dobby_plugin_dependencies()
        self._process_users_and_groups()
        self._process_capabilities()
        self._process_hostname()
<<<<<<< HEAD
        self._process_apparmorProfile()
=======
        self._process_seccomp()
>>>>>>> 339c3e44

        # RDK Plugins section
        self._add_rdk_plugins()
        self._process_network()
        self._process_storage()
        self._process_logging()
        self._process_dynamic_devices()

        ## After all plugins are processed
        self._process_hooks()

        self.write_config_json()
        self._cleanup_umoci_leftovers()

        return True

    # ==========================================================================
    def _compatibility_check(self):
        logger.debug("Checking app compatibility")

        # If the app requires graphics but the hardware does not (e.g dev VM)
        if self.app_metadata['graphics'] and not self.platform_cfg.get('hardware').get('graphics'):
            logger.error("Platform does not support graphics output")
            return False

        # Does platform support necessary features?
        if self.platform_cfg['rdk'].get('supportedFeatures'):
            missing_features = [f for f in self.app_metadata['features'] if f not in set(
                self.platform_cfg['rdk'].get('supportedFeatures'))]

            if missing_features:
                logger.error(
                    'App requires the following features which are not supported by the platform: ' + ', '.join(missing_features))
                return False

        # Does platform support required network mode
        if self.app_metadata.get('network'):
            app_network_type = self.app_metadata['network'].get('type')
            if not app_network_type in self.platform_cfg['network']['options']:
                logger.error(
                    f"App requires {app_network_type} networking, which is not supported by the platform")
                return False

        # Does platform support required storages
        storage_settings = self.app_metadata.get('storage')
        persistent_storages_required = storage_settings.get('persistent') if storage_settings else None
        if persistent_storages_required and len(persistent_storages_required) > 0:
            if not self.platform_cfg.get('storage').get('persistent'):
                logger.error(
                    "Cannot create persistent storage - platform does not define options")
                return False
            # Can be multiple persistent storage options
            total_size = 0
            # Validate we are allowed a size this large
            maxSize = self.platform_cfg.get(
                'storage').get('persistent').get('maxSize')
            minSize = self.platform_cfg.get(
                'storage').get('persistent').get('minSize')
            maxTotalSize = self.platform_cfg.get(
                'storage').get('persistent').get('maxTotalSize')
            for persistent in persistent_storages_required:
                # Get desired size from app metadata
                size = persistent.get('size')

                if maxSize and humanfriendly.parse_size(size, binary=True) > humanfriendly.parse_size(maxSize, binary=True):
                    logger.error(
                        f"Persistent storage requested by app exceeds platform limit ({size} > {maxSize})")
                    return False

                if minSize and humanfriendly.parse_size(size, binary=True) < humanfriendly.parse_size(minSize, binary=True):
                    logger.warning(
                        f"Persistent storage requested by app is less than minimum required by platform ({size} < {minSize})")
                    logger.warning(f"Auto adjusting to {minSize} !")
                    size = minSize
                    persistent['size'] = size
                total_size += humanfriendly.parse_size(size, binary=True)

            if maxTotalSize and total_size > humanfriendly.parse_size(maxTotalSize, binary=True):
                logger.error(
                        f"Total persistent storage requested by app exceeds platform limit ({humanfriendly.format_size(total_size, binary=True)} > {maxTotalSize})")
                return False

        temporary_storages_required = storage_settings.get('temp') if storage_settings else None
        if temporary_storages_required and len(temporary_storages_required) > 0:
            if not self.platform_cfg.get('storage').get('temp'):
                logger.warning(
                    "Allowing all temporary storages - platform does not define restrictions")
            else:
                # Can be multiple temp storage options
                total_size = 0
                # Validate we are allowed a size this large
                maxSize = self.platform_cfg.get(
                    'storage').get('temp').get('maxSize')
                minSize = self.platform_cfg.get(
                    'storage').get('temp').get('minSize')
                maxTotalSize = self.platform_cfg.get(
                    'storage').get('temp').get('maxTotalSize')
                for temp in temporary_storages_required:
                    # Get desired size from app metadata
                    size = temp.get('size')

                    if maxSize and humanfriendly.parse_size(size, binary=True) > humanfriendly.parse_size(maxSize, binary=True):
                        logger.error(
                            f"Temporary storage requested by app exceeds platform limit ({size} > {maxSize})")
                        return False

                    if minSize and humanfriendly.parse_size(size, binary=True) < humanfriendly.parse_size(minSize, binary=True):
                        logger.warning(
                            f"Temporary storage requested by app is less than minimum required by platform ({size} < {minSize})")
                        logger.warning(f"Auto adjusting to {minSize} !")
                        size = minSize
                        persistent['size'] = size
                    total_size += humanfriendly.parse_size(size, binary=True)

                if maxTotalSize and total_size > humanfriendly.parse_size(maxTotalSize, binary=True):
                    logger.error(
                            f"Total temporary storage requested by app exceeds platform limit ({humanfriendly.format_size(total_size, binary=True)} > {maxTotalSize})")
                    return False

        # TODO:: Implement more checks here...
        return True

    # ==========================================================================

    def write_config_json(self):
        """Writes the updated config.json file back to disk
        """
        config_json_path = os.path.join(self.bundle_path, 'config.json')
        logger.debug(f'Saving modified OCI config to {config_json_path}')

        with open(config_json_path, 'w', encoding='utf-8') as config_file:
            json.dump(self.oci_config, config_file,
                      ensure_ascii=False, indent=4)

        logger.debug('Written config.json successfully')

    # ==========================================================================
    def get_real_uid_gid(self):
        """
        When the container has user namespacing enabled, the uid/gid set in the process
        options will not match the actual uid/gid on the host. Work out what the real values
        will be if necessary

        Returns:
            tuple: (uid, gid)
        """
        user = self.oci_config['process'].get('user')
        uid = user.get('uid') if user else None
        gid = user.get('gid') if user else None

        if self.platform_cfg.get('disableUserNamespacing'):
            # No user namespacing, return the user/group the process will run as
            return (uid, gid)
        
        # User namespacing enabled, find the actual UID
        user_mapping = self.platform_cfg.get('usersAndGroups').get('uidMap')
        group_mapping = self.platform_cfg.get('usersAndGroups').get('gidMap')

        real_uid = next((x['hostID'] for x in user_mapping if x['containerID'] == uid), None)
        real_gid = next((x['hostID'] for x in group_mapping if x['containerID'] == gid), None)

        if real_uid and real_gid:
            logger.debug(f"User namespacing enabled - resolved host uid/gid to {real_uid}:{real_gid}")
            return (real_uid, real_gid)
        
        logger.warning("User namespacing enabled but could not resolve host uid/gid")
        return (uid, gid)
        

    # ==========================================================================
    def _add_bind_mount(self, src, dst, createmountpoint=False, options=None):
        """Adds a bind mount for a file on the host into the container

        Args:
            src (string): Library path on host
            dst (string): Library path relative to container rootfs
        """
        logger.debug(f"Adding bind mount [src: {src}, dst: {dst}]")

        # If we don't specify any mount options, go for a basic read-only but exec-able
        # mount
        mnt_to_add = {}
        if not options or not isinstance(options, list):
            mnt_to_add = {
                "source": src,
                "destination": dst,
                "type": "bind",
                "options": ["rbind", "nosuid", "nodev", "ro"]
            }
        else:
            mnt_to_add = {
                "source": src,
                "destination": dst,
                "type": "bind",
                "options": options
            }

        # Crun automatically creates the entries in the rootfs (except RO filesystems) if the permissions are correct
        # on the bundle (e.g. match the mapped in user)

        if createmountpoint:
            self._createAndWriteFileInRootfs(dst, '', 0o644)

        # Add bind mount
        if not mnt_to_add in self.oci_config['mounts']:
            self.oci_config['mounts'].append(mnt_to_add)

    # ==========================================================================
    def load_config(self):
        """Loads the config generated by umoci into a dictionary for manipulation

        Returns:
            dict: Config as dictionary
        """
        # Generated config will be called config.json and located in the root
        # of the dir created by umoci
        config_path = os.path.join(self.bundle_path, "config.json")

        # Convert config into dict
        with open(config_path) as config:
            return json.load(config)

    # ==========================================================================
    def _should_generate_compliant_config(self):
        generate_compliant_config = False
        if self.platform_cfg.get('dobby') and self.platform_cfg['dobby'].get('generateCompliantConfig'):
            generate_compliant_config = True
        return generate_compliant_config

    # ==========================================================================
    def _create_mount_points_umoci(self):
        """Create mount points from file generated by umoci
        """
        for mount in self.oci_config.get('mounts'):
            if (mount.get('destination') != '/etc/resolv.conf'):
                self._createEmptyDirInRootfs(mount.get('destination'))

    # ==========================================================================
    def _process_oci_version(self):
        """Sets the config OCI version to 1.0.2-dobby
        """
        logger.debug("Setting OCI version")
        if not self._should_generate_compliant_config():
            self.oci_config['ociVersion'] = "1.0.2-dobby"
        else:
            self.oci_config['ociVersion'] = "1.0.2"

    # ==========================================================================
    def _process_hooks(self):
        if not self._should_generate_compliant_config():
            return
        if len(self.oci_config['rdkPlugins']) == 0:
            return

        logger.debug("Generating hooks")

        hookLauncherExecutablePath = self.platform_cfg['dobby'].get('hookLauncherExecutablePath')
        if not hookLauncherExecutablePath:
            hookLauncherExecutablePath = "/usr/bin/DobbyPluginLauncher"

        hookLauncherParametersPath = self.platform_cfg['dobby'].get('hookLauncherParametersPath')
        if not hookLauncherParametersPath:
            logger.error(
                    "Config dobby.hookLauncherParametersPath is required when dobby.generateCompliantConfig is true")
            return

        hookLauncherParametersPath = hookLauncherParametersPath.format(id = self.app_metadata['id'])
        if os.path.basename(hookLauncherParametersPath) != "config.json":
            hookLauncherParametersPath = os.path.join(hookLauncherParametersPath, "config.json")

        self.oci_config['hooks'] = {
         "createRuntime": [
            {
                "path": hookLauncherExecutablePath,
                "args": [
                    "DobbyPluginLauncher",
                    "-h",
                    "createRuntime",
                    "-c",
                    hookLauncherParametersPath
                ]
            }
         ],
         "createContainer": [
            {
                "path": hookLauncherExecutablePath,
                "args": [
                    "DobbyPluginLauncher",
                    "-h",
                    "createContainer",
                    "-c",
                    hookLauncherParametersPath
                ]
            }
         ],
         "poststart": [
            {
                "path": hookLauncherExecutablePath,
                "args": [
                    "DobbyPluginLauncher",
                    "-h",
                    "poststart",
                    "-c",
                    hookLauncherParametersPath
                ]
            }
         ],
         "poststop": [
            {
                "path": hookLauncherExecutablePath,
                "args": [
                    "DobbyPluginLauncher",
                    "-h",
                    "poststop",
                    "-c",
                    hookLauncherParametersPath
                ]
            }
         ]
        }

    # ==========================================================================
    def _process_process(self):
        logger.debug("Processing process section")

        # uid/gid set automatically from image by umoci

        # Args will be set to entrypoint from the image

        if self.platform_cfg.get('dobby') and self.platform_cfg['dobby'].get('dobbyInitPath'):
            dobbyinitpath = self.platform_cfg['dobby']['dobbyInitPath']
        else:
            dobbyinitpath = '/usr/libexec/DobbyInit'

        # Add DobbyInit to start of arguments
        self.oci_config['process']['args'].insert(0, dobbyinitpath)

        # We'll need to mount DobbyInit into the container so we can actually use it
        self._add_bind_mount(
            dobbyinitpath, dobbyinitpath, self.createmountpoints)

        # Add platform envvars
        for envvar in self.platform_cfg.get('envvar'):
            self.oci_config['process']['env'].append(envvar)

        # Set resource limits on the process
        resource_limits = self.platform_cfg.get('resourceLimits')
        if resource_limits:
            for limit in resource_limits:
                self.oci_config['process']['rlimits'].append(limit)

    # ==========================================================================
    def _process_root(self):
        logger.debug("Processing root section")

        root = self.platform_cfg.get('root')
        if not root:
            return

        readonly = root.get('readonly')
        if readonly:
            self.oci_config['root']['readonly'] = readonly

        path = root.get('path')
        if path:
            path = path.format(id = self.app_metadata['id'])
            self.oci_config['root']['path'] = path

    # ==========================================================================
    def _process_hostname(self):
        logger.debug("Processing hostname section")

        hostname = self.platform_cfg.get('hostname')
        if hostname:
            hostname = hostname.format(id = self.app_metadata['id'])
            self.oci_config['hostname'] = hostname

    # ==========================================================================
    def _process_mounts(self):
        """Adds various mounts to the config file
        """
        logger.debug("Processing mounts")

        # Add any extra misc mounts if there are any
        if self.platform_cfg.get('mounts'):
            for mount in self.platform_cfg.get('mounts'):
                self.oci_config['mounts'].append(mount)

        # Add any app-specific mounts
        if self.app_metadata.get('mounts'):
            for mount in self.app_metadata.get('mounts'):
                self.oci_config['mounts'].append(mount)

    # ==========================================================================
    def _process_gpu(self):
        """Adds various GPU mounts/libs
        """
        logger.debug("Processing GPU")

        # Only configure GPU stuff if the app needs graphics
        if self.app_metadata.get('graphics') == True:
            # Check if the platform supports graphics
            if not self.platform_cfg['hardware']['graphics']:
                logger.error(
                    "App requires graphics but platform does not support graphics output")
                return

            # Add mounts
            for mount in self.platform_cfg.get('gpu').get('extraMounts'):
                self.oci_config['mounts'].append(mount)
                if self.createmountpoints:
                    if 'X-mount.mkdir' in mount['options']:
                        self._createEmptyDirInRootfs(mount['destination'])
                    else:
                        self._createAndWriteFileInRootfs(mount['destination'], '', 0o644)

            # Add envvars
            for envvar in self.platform_cfg.get('gpu').get('envvar'):
                self.oci_config['process']['env'].append(envvar)

            # Now mount in any GPU libraries - these will just have a src/dst
            for lib in self.platform_cfg.get('gpu').get('gfxLibs'):
                self.libmatcher.mount(lib['src'], lib['dst'])

            # Add a mount for the westeros socket and set envvar in container
            # This is optional as can be set at container startup
            if self.platform_cfg.get('gpu').get('westeros'):
                socket = self.platform_cfg['gpu']['westeros'].get('hostSocket')
                if socket:
                    self._add_bind_mount(
                        socket, "/tmp/westeros", False, ["rbind", "nosuid", "nodev"])

            if self.platform_cfg.get('gpu').get('waylandDisplay'):
                waylandDisplay = self.platform_cfg['gpu']['waylandDisplay']
            else:
                waylandDisplay = 'westeros'

            self.oci_config['process']['env'].append(
                f"WAYLAND_DISPLAY={waylandDisplay}")

            # Add the GPU devices

            # Create the necessary config sections if they don't already exist
            if not self.oci_config['linux'].get('devices'):
                self.oci_config['linux']['devices'] = []

            if not self.oci_config['linux'].get('resources'):
                self.oci_config['linux']['resources'] = {}

            if not self.oci_config['linux']['resources'].get('devices'):
                self.oci_config['linux']['resources']['devices'] = []

            for dev in self.platform_cfg.get('gpu').get('devs'):
                # First add the node
                dev_cfg = {
                    "path": dev['path'],
                    "type": dev['type'],
                    "major": dev['major'],
                    "minor": dev['minor']
                }
                self.oci_config['linux']['devices'].append(dev_cfg)

                # Second set the cgroup permissions
                dev_permissions = {
                    "allow": True,
                    "type": dev['type'],
                    "major": dev['major'],
                    "minor": dev['minor'],
                    "access": dev['access']
                }
                self.oci_config['linux']['resources']['devices'].append(
                    dev_permissions)

    # ==========================================================================

    def _process_resources(self):
        """Set cgroup resource limits

        There's a lot we can do here for security/performance limiting
        in the future. Need to decide what can be set on a per-app basis
        and what should be set per-device.

        For now, it just sets RAM limit based on app requirement

        Device whitelist will be set by Dobby at runtime based on Dobby settings
        file as needs the major/minor numbers for devices
        """
        logger.debug("Processing resources")

        # Create config sections
        if not self.oci_config['linux'].get('resources'):
            self.oci_config['linux']['resources'] = {}

        if not self.oci_config['linux']['resources'].get('devices'):
            self.oci_config['linux']['resources']['devices'] = []

        # If the device cgroup list doesn't contain a "block-all" rule, add it
        # Note: This must come first in the array
        deny_all_devs_cgroup = {
            "allow": False,
            "access": "rwm"
        }

        if not deny_all_devs_cgroup in self.oci_config['linux']['resources']['devices']:
            self.oci_config['linux']['resources']['devices'].append(
                deny_all_devs_cgroup)

        # If the platform defines a max RAM amount for an app, set it if we can
        hw_max_ram = self.platform_cfg.get('hardware').get('maxRam')
        if hw_max_ram:
            app_ram_requirement = self.app_metadata.get('resources').get('ram')
            app_ram_bytes = humanfriendly.parse_size(app_ram_requirement, binary=True)
            platform_ram_bytes = humanfriendly.parse_size(hw_max_ram, binary=True)

            self.oci_config['linux']['resources']['memory'] = {}

            if app_ram_bytes > platform_ram_bytes:
                logger.warning(
                    f"App memory requirements too large for platform ({app_ram_requirement}>{hw_max_ram}). Setting RAM to platform limit")
                self.oci_config['linux']['resources']['memory']['limit'] = platform_ram_bytes
            else:
                self.oci_config['linux']['resources']['memory']['limit'] = app_ram_bytes

    # ==========================================================================
    def _is_mapped(self, id, mappings):
        if id is None:
            return True
        if mappings is None:
            return False
        for entry in mappings:
            containerID = entry['containerID']
            size = entry['size']
            if id >= containerID and id < containerID + size:
                return True
        return False

    # ==========================================================================
    def _check_uid_gid_mappings(self):
        user = self.oci_config['process'].get('user')
        uid = user.get('uid') if user else None
        gid = user.get('gid') if user else None
        gids = user.get('additionalGids') if user else None
        uidMappings = self.oci_config['linux'].get('uidMappings')
        gidMappings = self.oci_config['linux'].get('gidMappings')

        if not self._is_mapped(uid, uidMappings):
            logger.warning(f"No mapping found for UID {uid}")
        if not self._is_mapped(gid, gidMappings):
            logger.warning(f"No mapping found for GID {gid}")

        if gids:
            for id in gids:
                if not self._is_mapped(id, gidMappings):
                    logger.warning(f"No mapping found for additional GID {id}")

    # ==========================================================================
    def _process_users_and_groups(self):
        """If a specific user/group mapping has been added to the platform config
        then we need to add that.
        """
        logger.debug("Adding user/group mappings")

        if self.platform_cfg.get('usersAndGroups'):
            user = self.platform_cfg['usersAndGroups'].get('user')
            uid = user.get('uid') if user else None
            gid = user.get('gid') if user else None
            gids = user.get('additionalGids') if user else None
            if uid:
                self.oci_config['process']['user']['uid'] = uid
            if gid:
                self.oci_config['process']['user']['gid'] = gid
            if gids:
                self.oci_config['process']['user']['additionalGids'] = gids

        # If the platform doesn't use user namespacing, delete the user namespace
        if self.platform_cfg.get('disableUserNamespacing'):
            logger.debug("User namespacing disabled on this platform")

            # Remove the user namespace type set by umoci
            self.oci_config['linux']['namespaces'][:] = [
                x for x in self.oci_config['linux']['namespaces'] if not x['type'] == 'user']

            # Umoci will have automatically added a uid/gid map based on the user
            # that ran bundlegen. Remove these
            del self.oci_config['linux']['uidMappings']
            del self.oci_config['linux']['gidMappings']
            self._check_uid_gid_mappings()

            return

        # Platform supports user namespaces
        self.oci_config['linux']['uidMappings'] = []
        self.oci_config['linux']['gidMappings'] = []

        # If the platform doesn't have a user/group set, it will have to be
        # set dynamically by Dobby at runtime
        if not self.platform_cfg.get('usersAndGroups'):
            logger.debug(
                "Platform does not have a user/group ID mapping set - this must be set at runtime")
            return

        # Syntax in platform cfg is the same as OCI config, so can just copy over
        for uidmap in self.platform_cfg['usersAndGroups'].get('uidMap'):
            self.oci_config['linux']['uidMappings'].append(uidmap)

        for gidmap in self.platform_cfg['usersAndGroups'].get('gidMap'):
            self.oci_config['linux']['gidMappings'].append(gidmap)
        self._check_uid_gid_mappings()

    # ==========================================================================
    def _process_capabilities(self):
        """Adds a default set of capabilities to the config
        """
        logger.debug("Adding capabilities")

        # If the platform defines a baseline set of caps, use that
        app_capabilities = set()
        if not self.platform_cfg.get('capabilities') is None:
            app_capabilities.update(self.platform_cfg['capabilities'])
        else:
            app_capabilities.update(get_default_caps())

        # If the app adds or drops capabilities, add then
        if self.app_metadata.get('capabilities'):
            if self.app_metadata.get('capabilities').get('add'):
                app_capabilities.update(self.app_metadata['capabilities']['add'])

            if self.app_metadata.get('capabilities').get('drop'):
                app_capabilities = app_capabilities.difference(self.app_metadata['capabilities']['drop'])

        # Replace default caps generated by umoci with our caps
        cfg_caps = self.oci_config.get('process').get('capabilities')

        # TODO:: We set the same caps for all types (this is how Docker/Podman works)
        # but we may want to be more granular
        cfg_caps['bounding'] = list(app_capabilities)
        cfg_caps['permitted'] = list(app_capabilities)
        cfg_caps['effective'] = list(app_capabilities)
        cfg_caps['inheritable'] = list(app_capabilities)
        cfg_caps['ambient'] = list(app_capabilities)

    # ==========================================================================
    def _add_rdk_plugins(self):
        """Just adds the rdkplugins section ready to be populated

        Also adds a mount for the Dobby plugin directory so the startContainer
        hook can load them
        """
        self.oci_config['rdkPlugins'] = {}

        if self.platform_cfg.get('dobby') and self.platform_cfg['dobby'].get('pluginDir'):
            plugin_dir = self.platform_cfg['dobby']['pluginDir']
            self._add_bind_mount(plugin_dir, plugin_dir)

    # ==========================================================================
    def _process_network(self):
        # If app needs networking, add the plugin
        # The network settings in app metadata mirrors the plugin config
        # so can just set directly
        logger.debug("Processing network")
        network_settings = self.app_metadata.get('network')
        if network_settings:
            # Create the plugin definition
            self.oci_config['rdkPlugins']['networking'] = {}
            self.oci_config['rdkPlugins']['networking']['required'] = True
            self.oci_config['rdkPlugins']['networking']['data'] = network_settings

            # Networking plugin expects some files in the rootfs
            # Create them with basic contents that can be overridden later

            # /etc/nsswitch.conf
            nsswitch_contents = '''\
                hosts:     files mdns4_minimal [NOTFOUND=return] dns mdns4
                protocols: files\n'''
            self._createAndWriteFileInRootfs(
                'etc/nsswitch.conf', nsswitch_contents, 0o644)

            # /etc/hosts
            hosts_content = "127.0.0.1\tlocalhost\'"
            self._createAndWriteFileInRootfs('etc/hosts', hosts_content, 0o644)

            # /etc/resolv.conf
            if self.createmountpoints:
                self._createAndWriteFileInRootfs('etc/resolv.conf', '', 0o644)

    # ==========================================================================
    def _process_storage(self):
        """Adds the RDK storage plugin to the config and creates any tmpfs mounts
        """
        logger.debug("Processing storage")

        storage_settings = self.app_metadata.get('storage')
        if storage_settings:
            # Persistent storage uses the storage plugin
            if storage_settings.get('persistent'):
                loopback_plugin = {
                    "required": True,
                    "data": {
                        "loopback": []
                    }
                }

                # Can be multiple persistent storage options
                for persistent in storage_settings.get('persistent'):
                    # Get desired size/path from app metadata
                    size = persistent.get('size')
                    dest_path = persistent.get('path')

                    fstype = self.platform_cfg.get(
                        'storage').get('persistent').get('fstype')
                    if fstype is None:
                        fstype = "ext4"

                    # Create a path for where the img file should be saved on the host
                    persistent_storage_dir = self.platform_cfg.get(
                        'storage').get('persistent').get('storageDir')

                    # We want to ensure that the same image is used if we upgrade to a new bundle version to persist
                    # app data across upgrades. This will ensure the filename is always the same providing the destination
                    # path (path inside the container) do not change.
                    hash_key = dest_path.encode('ascii')
                    img_name = sha256(hash_key).hexdigest()

                    source_path = os.path.join(
                        persistent_storage_dir, self.app_metadata['id'], f"{img_name}.img")

                    loopback_mnt_def = {
                        "destination": dest_path,
                        "flags": 14,
                        "fstype": f"{fstype}",
                        "source": source_path,
                        "imgsize": humanfriendly.parse_size(size, binary=True)
                    }

                    loopback_plugin['data']['loopback'].append(
                        loopback_mnt_def)

                    self._createEmptyDirInRootfs(dest_path)
                    if self.createmountpoints:
                        tmp_path = dest_path + '.temp'
                        self._createEmptyDirInRootfs(tmp_path)


                # Add plugin to config
                self.oci_config['rdkPlugins']['storage'] = loopback_plugin

            # Temp storage just uses a normal OCI mount set to tmpfs with the
            # size set accordingly
            if storage_settings.get('temp'):
                user = self.oci_config['process'].get('user')
                uid = user.get('uid') if user else None
                gid = user.get('gid') if user else None

                for tmp_mnnt in storage_settings.get('temp'):
                    size = humanfriendly.parse_size(tmp_mnnt.get('size'), binary=True)
                    options = ["nosuid", "strictatime", f"mode=755", f"size={size}"]
                    if uid:
                        options.append(f"uid={uid}")
                    if gid:
                        options.append(f"gid={gid}")
                    mnt_to_add = {
                        "destination": tmp_mnnt['path'],
                        "type": "tmpfs",
                        "source": "tmpfs",
                        "options": options
                    }

                    self.oci_config['mounts'].append(mnt_to_add)

                    self._createEmptyDirInRootfs(tmp_mnnt['path'])

        # Optional mounts also use the storage plugin
        optional_mounts = []
        for mount in self.oci_config['mounts']:
            if mount.get('options') and 'X-dobby.optional' in mount['options']:
                optional_mounts.append(mount)
        for mount in optional_mounts:
            self.oci_config['mounts'].remove(mount)
            mount['options'].remove('X-dobby.optional')
        if len(optional_mounts)> 0:
            storage_plugin = self.oci_config['rdkPlugins'].get('storage')
            if not storage_plugin:
                storage_plugin = {
                    "required": True,
                    "data": {
                    }
                }
                self.oci_config['rdkPlugins']['storage'] = storage_plugin
            storage_plugin['data']['dynamic'] = []
            for mount in optional_mounts:
                storage_plugin['data']['dynamic'].append(mount)

    # ==========================================================================
    def _add_annotation(self, key, value):
        """Adds an annotation to the config
        """
        self.oci_config['annotations'][key] = value

    # ==========================================================================
    def _process_logging(self):
        """Adds the logging plugin to the config to set up container logs
        """
        logger.debug("Configuring logging")

        if not self.platform_cfg.get('logging'):
            logger.info(
                "Platform does not contain logging options - container will not produce any logs")
            return

        self.oci_config['process']['terminal'] = True
        logging_plugin = {}

        # If logging to a file
        if self.platform_cfg['logging'].get('mode') == 'file':
            log_dir = self.platform_cfg['logging']['logDir']
            logfile = os.path.join(log_dir, f"{self.app_metadata['id']}.log")

            logging_plugin = {
                "required": True,
                "data": {
                    "sink": "file",
                    "fileOptions": {
                        "path": logfile
                    }
                }
            }
            self._add_annotation('run.oci.hooks.stderr','/dev/stderr')
            self._add_annotation('run.oci.hooks.stdout','/dev/stdout')
        elif self.platform_cfg['logging'].get('mode') == 'journald':
            logging_plugin = {
                "required": True,
                "data": {
                    "sink": "journald"
                }
            }

        self.oci_config['rdkPlugins']['logging'] = logging_plugin
        return

    # ==========================================================================
    def _process_dynamic_devices(self):
        """Adds the devicemapper plugin to the config to set up dynamic devices:
           devices that do not have a fixed major/minor after boot
        """
        logger.debug("Configuring devicemapper")

        dynamic_devices = []
        for dev in self.platform_cfg.get('gpu').get('devs'):
            if 'dynamic' in dev and dev['dynamic']:
                dynamic_devices.append(dev['path'])

        if len(dynamic_devices) == 0:
            return

        devicemapper_plugin = {
            'required': True,
            'data' : {
                'devices': dynamic_devices
            }
        }

        self.oci_config['rdkPlugins']['devicemapper'] = devicemapper_plugin
        return

    # ==========================================================================
    def _process_dobby_plugin_dependencies(self):
        """
        Mounts any libraries needed from the host into the container

        GPU library mounts are handled in the GPU section
        """
        if self.platform_cfg.get('dobby') and self.platform_cfg['dobby'].get('pluginDependencies'):
            logger.debug("Adding library mounts for Dobby plugins")
            logger.debug("rootfs path is " + self.rootfs_path)
            for lib in self.platform_cfg['dobby']['pluginDependencies']:
                self.libmatcher.mount_or_use_rootfs(lib, lib)

    # ==========================================================================
    def _cleanup_umoci_leftovers(self):
        """Umoci creates a few extra files in the bundle we don't care about
        """
        logger.debug("Cleaning up umoici leftovers")
        os.remove(os.path.join(self.bundle_path, "umoci.json"))

        for f_path in Path(self.bundle_path).glob('sha256_*.mtree'):
            logger.debug(f"Deleting {f_path}")
            os.remove(f_path)

    # ==========================================================================
    def _createAndWriteFileInRootfs(self, path, contents, mode):
        """Creates a file in the container rootfs if it doesn't exist with the
        specified contents and linux mode
        """
        fullPath = os.path.join(self.rootfs_path, path.lstrip('/'))

        # Create the directory if doesn't exist
        directory = os.path.dirname(fullPath)
        if not os.path.exists(directory):
            os.makedirs(directory, 0o755)

        # Write the file
        with open(fullPath, 'w') as f:
            # Dedent to remove any leading spaces if using multiline strings
            f.write(textwrap.dedent(contents))

        os.chmod(fullPath, mode)

    # ==========================================================================
    def _createEmptyDirInRootfs(self, path):
        """Creates an empty directory in the container rootfs if it doesn't exist with the
        specified contents and linux mode
        """
        fullPath = os.path.join(self.rootfs_path, path.lstrip('/'))

        logger.debug(f"Creating directory {fullPath}")

        # Create the directory if doesn't exist
        if not os.path.exists(fullPath):
            os.makedirs(fullPath, 0o755)
    
    # ==========================================================================
<<<<<<< HEAD
    def _process_apparmorProfile(self):
        """"
        Adds the app armor profile from the platform config if exists to the final config JSON
        """
        logger.debug("_process_apparmor ENTER")
        if not self.platform_cfg.get('apparmorProfile'):
            logger.info("Platform does not have apparmor profile set")
            return
        self.oci_config['process']['apparmorProfile'] = {}
        self.oci_config['process']['apparmorProfile'] = self.platform_cfg.get('apparmorProfile')
=======
    def _process_seccomp(self):
        """
        Adds the seccomp information from platform to the config json.
        """
        logger.debug(" _process_seccomp ENTER")

        if not self.platform_cfg.get('seccomp'):
            logger.success(f"Platform does not have seccomp set")
            return
        self.oci_config['linux']['seccomp'] = {}
        self.oci_config['linux']['seccomp'] = self.platform_cfg.get('seccomp')
>>>>>>> 339c3e44
<|MERGE_RESOLUTION|>--- conflicted
+++ resolved
@@ -72,11 +72,8 @@
         self._process_users_and_groups()
         self._process_capabilities()
         self._process_hostname()
-<<<<<<< HEAD
         self._process_apparmorProfile()
-=======
         self._process_seccomp()
->>>>>>> 339c3e44
 
         # RDK Plugins section
         self._add_rdk_plugins()
@@ -998,7 +995,6 @@
             os.makedirs(fullPath, 0o755)
     
     # ==========================================================================
-<<<<<<< HEAD
     def _process_apparmorProfile(self):
         """"
         Adds the app armor profile from the platform config if exists to the final config JSON
@@ -1009,7 +1005,8 @@
             return
         self.oci_config['process']['apparmorProfile'] = {}
         self.oci_config['process']['apparmorProfile'] = self.platform_cfg.get('apparmorProfile')
-=======
+
+    # ==========================================================================
     def _process_seccomp(self):
         """
         Adds the seccomp information from platform to the config json.
@@ -1021,4 +1018,3 @@
             return
         self.oci_config['linux']['seccomp'] = {}
         self.oci_config['linux']['seccomp'] = self.platform_cfg.get('seccomp')
->>>>>>> 339c3e44
