--- conflicted
+++ resolved
@@ -21,10 +21,6 @@
 import os
 import json
 import sys
-<<<<<<< HEAD
-=======
-import re
->>>>>>> 7ee5cc7d
 import humanfriendly
 
 from loguru import logger
@@ -154,11 +150,8 @@
     _key = chain.pop(0)
     if _key in obj:
         return exists(obj[_key], chain) if chain else obj[_key]
-<<<<<<< HEAD
     else:
         return None
-=======
->>>>>>> 7ee5cc7d
 
 class TestBundleData(TestBase):
     def setUp(self):
@@ -212,10 +205,7 @@
 
         if platform_graphics:
             platform_dynamic_devices = exists(platform_cfg, ['gpu','devs'])
-<<<<<<< HEAD
-=======
-
->>>>>>> 7ee5cc7d
+
             for dev in platform_dynamic_devices:
                 if 'dynamic' in dev and dev['dynamic']:
                     global platform_dynamic_devices_info
@@ -223,17 +213,10 @@
 
             if len(platform_dynamic_devices_info) != 0:
                 final_config_devicemapper_data = exists(finalconfigdata,['rdkPlugins','devicemapper','data','devices'])
-<<<<<<< HEAD
+
                 for key in final_config_devicemapper_data:
                     global final_config_devicemapper_data_info
                     final_config_devicemapper_data_info.append(key)
-=======
-
-                for key in final_config_devicemapper_data:
-                    global final_config_devicemapper_data_info
-                    final_config_devicemapper_data_info.append(key)
-
->>>>>>> 7ee5cc7d
                 flag = 0
                 if(set(platform_dynamic_devices_info).issubset(set(final_config_devicemapper_data_info))):
                     flag = 1
@@ -292,18 +275,12 @@
             final_config_seccomp_defaultaction = exists(finalconfigdata,['linux','seccomp','defaultAction'])
             final_config_seccomp_architectures = exists(finalconfigdata,['linux','seccomp','architectures'])
             self.assertEqual(final_config_seccomp_defaultaction,platform_seccomp_defaultaction)
-<<<<<<< HEAD
-=======
-
->>>>>>> 7ee5cc7d
+
             flag = 0
             if(set(platform_seccomp_architectures).issubset(set(final_config_seccomp_architectures))):
                 flag = 1
             self.assertEqual(flag,1)
-<<<<<<< HEAD
-=======
-
->>>>>>> 7ee5cc7d
+
             platform_seccomp_sys = exists(platform_cfg, ['seccomp','syscalls'])
             for key in platform_seccomp_sys:
                 global platform_seccomp_sys_info
@@ -345,18 +322,12 @@
                 final_config_uid = exists(finalconfigdata,['process','user','uid'])
                 if final_config_uid is not None:
                     self.assertEqual(final_config_uid,platform_uid)
-<<<<<<< HEAD
-=======
-
->>>>>>> 7ee5cc7d
+
             if platform_gid is not None:
                 final_config_gid = exists(finalconfigdata,['process','user','gid'])
                 if final_config_gid is not None:
                     self.assertEqual(final_config_gid,platform_gid)
-<<<<<<< HEAD
-=======
-
->>>>>>> 7ee5cc7d
+
             if platform_gids is not None:
                 final_config_gids = exists(finalconfigdata,['process','user','additionalGids'])
                 flag = 0
@@ -436,7 +407,6 @@
     def test_verify_final_capabilities(self):
         #changes related to capabilities
         if exists(platform_cfg,['capabilities']) is not None:
-<<<<<<< HEAD
             meta_capabilities = exists(platform_cfg,['capabilities'])
         else:
             meta_capabilities = capabilities_b
@@ -450,19 +420,6 @@
                 meta_capabilities_drop = exists(appmetadata,['capabilities','drop'])
                 for rem_caps in meta_capabilities_drop:
                     meta_capabilities.remove(rem_caps)
-=======
-            global meta_capabilities
-            global meta_capabilities_drop
-            global meta_capabilities_add
-            if exists(appmetadata,['capabilities','add']) is not None:
-                meta_capabilities_add = exists(appmetadata,['capabilities','add'])
-            if exists(appmetadata,['capabilities','drop']) is not None:
-                meta_capabilities_drop = exists(appmetadata,['capabilities','drop'])
-            if not meta_capabilities_add and not meta_capabilities_drop:
-                meta_capabilities = exists(platform_cfg,['capabilities'])
-        else:
-            meta_capabilities = capabilities_b
->>>>>>> 7ee5cc7d
 
         final_capabilities_bounding = exists(finalconfigdata,['process','capabilities','bounding'])
         final_capabilities_permitted = exists(finalconfigdata,['process','capabilities','permitted'])
@@ -470,21 +427,6 @@
         final_capabilities_inheritable = exists(finalconfigdata,['process','capabilities','inheritable'])
         final_capabilities_ambient = exists(finalconfigdata,['process','capabilities','ambient'])
 
-<<<<<<< HEAD
-=======
-        if meta_capabilities_add is not None:
-            flag = 0
-            if(set(meta_capabilities_add).issubset(set(final_capabilities_bounding)) and set(meta_capabilities_add).issubset(set(final_capabilities_permitted)) and
-            set(meta_capabilities_add).issubset(set(final_capabilities_effective)) and set(meta_capabilities_add).issubset(set(final_capabilities_inheritable)) and
-            set(meta_capabilities_add).issubset(set(final_capabilities_ambient))):
-                flag = 1
-            self.assertEqual(flag,1)
-        if meta_capabilities_drop is not None:
-            flag = 0
-            if meta_capabilities_drop not in final_capabilities_bounding and meta_capabilities_drop not in final_capabilities_permitted and meta_capabilities_drop not in final_capabilities_effective and meta_capabilities_drop not in final_capabilities_inheritable and meta_capabilities_drop not in final_capabilities_ambient:
-                flag = 1
-            self.assertEqual(flag,1)
->>>>>>> 7ee5cc7d
         if meta_capabilities is not None:
             flag = 0
             if(set(meta_capabilities).issubset(set(final_capabilities_bounding)) and set(meta_capabilities).issubset(set(final_capabilities_permitted)) and
@@ -544,11 +486,7 @@
         if exists(platform_cfg, ['logging','limit']):
             platform_logging_limit = exists(platform_cfg, ['logging','limit'])
             final_config_logging_limit = exists(finalconfigdata,['rdkPlugins','logging','data','fileOptions','limit'])
-<<<<<<< HEAD
             self.assertEqual(final_config_logging_limit,platform_logging_limit)
-=======
-            self.assertEqual(final_config_logging_limit,paltform_logging_limit)
->>>>>>> 7ee5cc7d
         elif exists(platform_cfg, ['logging','mode']) == 'journald':
             platform_logging_mode_journald = exists(platform_cfg, ['logging','mode'])
             final_config_logging_mode_journald = exists(finalconfigdata,['rdkPlugins','logging','data','sink'])
@@ -603,19 +541,11 @@
             self.assertEqual(final_config_root_readonly,platform_root_readonly)
             self.assertNotEqual(final_config_root_path.find(meta_app_id),-1)
 
-    def test_verify_optional_feild_in_final_config(self):
+    def test_verify_final_config_mounts(self):
         logger.debug("-->Verifying feilds copied form appmata data and platform to final_config files")
-<<<<<<< HEAD
         #changes related to main mounts
         platform_main_mounts =  exists(platform_cfg, ['mounts'])
         final_config_main_mounts =  exists(finalconfigdata,['mounts'])
-=======
-
-        #changes related to main mounts
-        platform_main_mounts =  exists(platform_cfg, ['mounts'])
-        final_config_main_mounts =  exists(finalconfigdata,['mounts'])
-
->>>>>>> 7ee5cc7d
         flag = 0
         #converting to hashable datatype,dict to string
         platform_main_mounts_string= json.dumps(platform_main_mounts)
